dnl Warning: This is an automatically generated file, do not edit!
dnl Process this file with autoconf to produce a configure script.
AC_PREREQ([2.54])
AC_INIT([hyena], [0.5])
AM_INIT_AUTOMAKE([foreign dist-bzip2 tar-ustar])
AM_MAINTAINER_MODE
AC_SUBST([ACLOCAL_AMFLAGS], ["-I build/m4/shamrock \${ACLOCAL_FLAGS}"])

dnl pkg-config
AC_PATH_PROG(PKG_CONFIG, pkg-config, no)
if test "x$PKG_CONFIG" = "xno"; then
        AC_MSG_ERROR([You need to install pkg-config])
fi

SHAMROCK_EXPAND_LIBDIR
SHAMROCK_EXPAND_BINDIR
SHAMROCK_EXPAND_DATADIR

AC_PROG_INSTALL

AC_ARG_ENABLE(debug,
	AC_HELP_STRING([--enable-debug],
		[Use 'DEBUG' Configuration [default=YES]]),
		enable_debug=yes, enable_debug=no)
AM_CONDITIONAL(ENABLE_DEBUG, test x$enable_debug = xyes)
if test "x$enable_debug" = "xyes" ; then
	CONFIG_REQUESTED="yes"
fi
AC_ARG_ENABLE(release,
	AC_HELP_STRING([--enable-release],
		[Use 'RELEASE' Configuration [default=NO]]),
		enable_release=yes, enable_release=no)
AM_CONDITIONAL(ENABLE_RELEASE, test x$enable_release = xyes)
if test "x$enable_release" = "xyes" ; then
	CONFIG_REQUESTED="yes"
fi
AC_ARG_ENABLE(windows,
	AC_HELP_STRING([--enable-windows],
		[Use 'WINDOWS' Configuration [default=NO]]),
		enable_windows=yes, enable_windows=no)
AM_CONDITIONAL(ENABLE_WINDOWS, test x$enable_windows = xyes)
if test "x$enable_windows" = "xyes" ; then
	CONFIG_REQUESTED="yes"
fi
if test -z "$CONFIG_REQUESTED" ; then
	AM_CONDITIONAL(ENABLE_DEBUG, true)
	enable_debug=yes
fi

dnl Mono and gmcs
SHAMROCK_CHECK_MONO_MODULE(1.9.1)
SHAMROCK_FIND_MONO_2_0_COMPILER
SHAMROCK_FIND_MONO_RUNTIME


SHAMROCK_CHECK_MONO_2_0_GAC_ASSEMBLIES([	
	Mono.Posix
	ICSharpCode.SharpZipLib
])dnl FIXME:seems like cairo-sharp hasn't got .pc files yet: cairo-sharp


dnl package checks, common for all configs
<<<<<<< HEAD
PKG_CHECK_MODULES([GTKSHARP], gtk-sharp-2.0 >= 2.12.10)
PKG_CHECK_MODULES([GLIBSHARP], glib-sharp-2.0)
=======
PKG_CHECK_MODULES([GTKSHARP], [gtk-sharp-3.0])
PKG_CHECK_MODULES([GLIBSHARP], [glib-sharp-3.0])

dnl See if Gtk# is recent enought to enable managed widget a11y
#PKG_CHECK_MODULES(GTKSHARP_A11Y, gtk-sharp-3.0 >= 4.0, gtksharp_with_a11y=yes, gtksharp_with_a11y=no)
AM_CONDITIONAL(ENABLE_ATK, test "x$gtksharp_with_a11y" = "xyes")
>>>>>>> 2611349b

AM_CONDITIONAL(GCONF_SCHEMAS_INSTALL, false)
AM_CONDITIONAL(HYENA_PKG_CONFIG, true)

dnl Check for nunit
NUNIT_REQUIRED=2.4.7

AC_ARG_ENABLE(tests, AC_HELP_STRING([--enable-tests], [Enable NUnit tests]),
    enable_tests=$enableval, enable_tests="no")

if test "x$enable_tests" = "xno"; then
    do_tests=no
    AM_CONDITIONAL(ENABLE_TESTS, false)
else
    PKG_CHECK_MODULES(NUNIT, nunit >= $NUNIT_REQUIRED,
        do_tests="yes", do_tests="no")

    AC_SUBST(NUNIT_LIBS)
    AM_CONDITIONAL(ENABLE_TESTS, test "x$do_tests" = "xyes")

    if test "x$do_tests" = "xno"; then
        PKG_CHECK_MODULES(NUNIT, mono-nunit >= 2.4,
            do_tests="yes", do_tests="no")

        AC_SUBST(NUNIT_LIBS)
        AM_CONDITIONAL(ENABLE_TESTS, test "x$do_tests" = "xyes")

        if test "x$do_tests" = "xno"; then
            AC_MSG_WARN([Could not find nunit: tests will not be available])			fi
    fi
fi

dnl package checks, per config


AC_CONFIG_FILES([
Makefile
build/Makefile
build/m4/Makefile
build/pkg-config/Makefile

Hyena/Makefile
Hyena.Data.Sqlite/Makefile
Hyena.Gui/Makefile
])

cat <<EOF

${PACKAGE}-${VERSION}

Unit Tests:        ${do_tests} (requires nunit >= ${NUNIT_REQUIRED})
<<<<<<< HEAD
=======
Custom a11y:       ${gtksharp_with_a11y} (requires gtk-sharp >= TBD)
>>>>>>> 2611349b

EOF

AC_OUTPUT<|MERGE_RESOLUTION|>--- conflicted
+++ resolved
@@ -60,17 +60,8 @@
 
 
 dnl package checks, common for all configs
-<<<<<<< HEAD
-PKG_CHECK_MODULES([GTKSHARP], gtk-sharp-2.0 >= 2.12.10)
-PKG_CHECK_MODULES([GLIBSHARP], glib-sharp-2.0)
-=======
 PKG_CHECK_MODULES([GTKSHARP], [gtk-sharp-3.0])
 PKG_CHECK_MODULES([GLIBSHARP], [glib-sharp-3.0])
-
-dnl See if Gtk# is recent enought to enable managed widget a11y
-#PKG_CHECK_MODULES(GTKSHARP_A11Y, gtk-sharp-3.0 >= 4.0, gtksharp_with_a11y=yes, gtksharp_with_a11y=no)
-AM_CONDITIONAL(ENABLE_ATK, test "x$gtksharp_with_a11y" = "xyes")
->>>>>>> 2611349b
 
 AM_CONDITIONAL(GCONF_SCHEMAS_INSTALL, false)
 AM_CONDITIONAL(HYENA_PKG_CONFIG, true)
@@ -122,10 +113,6 @@
 ${PACKAGE}-${VERSION}
 
 Unit Tests:        ${do_tests} (requires nunit >= ${NUNIT_REQUIRED})
-<<<<<<< HEAD
-=======
-Custom a11y:       ${gtksharp_with_a11y} (requires gtk-sharp >= TBD)
->>>>>>> 2611349b
 
 EOF
 
