//
// RoundedFrame.cs
//
// Authors:
//   Aaron Bockover <abockover@novell.com>
//   Gabriel Burt <gburt@novell.com>
//
// Copyright (C) 2008 Novell, Inc.
//
// Permission is hereby granted, free of charge, to any person obtaining
// a copy of this software and associated documentation files (the
// "Software"), to deal in the Software without restriction, including
// without limitation the rights to use, copy, modify, merge, publish,
// distribute, sublicense, and/or sell copies of the Software, and to
// permit persons to whom the Software is furnished to do so, subject to
// the following conditions:
//
// The above copyright notice and this permission notice shall be
// included in all copies or substantial portions of the Software.
//
// THE SOFTWARE IS PROVIDED "AS IS", WITHOUT WARRANTY OF ANY KIND,
// EXPRESS OR IMPLIED, INCLUDING BUT NOT LIMITED TO THE WARRANTIES OF
// MERCHANTABILITY, FITNESS FOR A PARTICULAR PURPOSE AND
// NONINFRINGEMENT. IN NO EVENT SHALL THE AUTHORS OR COPYRIGHT HOLDERS BE
// LIABLE FOR ANY CLAIM, DAMAGES OR OTHER LIABILITY, WHETHER IN AN ACTION
// OF CONTRACT, TORT OR OTHERWISE, ARISING FROM, OUT OF OR IN CONNECTION
// WITH THE SOFTWARE OR THE USE OR OTHER DEALINGS IN THE SOFTWARE.
//

using System;
using Gtk;
using Cairo;

using Hyena.Gui;
using Hyena.Gui.Theming;

namespace Hyena.Widgets
{
    public class RoundedFrame : Bin, Gtk.Scrollable
    {
        private Theme theme;
        protected Theme Theme {
            get { 
                if (theme == null) {
                    InitTheme ();
                }
                return theme;
            }
        }

        private void InitTheme () {
            theme = Hyena.Gui.Theming.ThemeEngine.CreateTheme (this);
            frame_width = (int)theme.Context.Radius + 1;
        }

        private Widget child;
        private Gdk.Rectangle child_allocation;
        private bool fill_color_set;
        private Cairo.Color fill_color;
        private bool draw_border = true;
        private Pattern fill_pattern;
        private int frame_width;

        // Ugh, this is to avoid the GLib.MissingIntPtrCtorException seen by some; BGO #552169
        protected RoundedFrame (IntPtr ptr) : base (ptr)
        {
        }

        public RoundedFrame ()
        {
        }

        public void SetFillColor (Cairo.Color color)
        {
            fill_color = color;
            fill_color_set = true;
            QueueDraw ();
        }

        public void UnsetFillColor ()
        {
            fill_color_set = false;
            QueueDraw ();
        }

        public Pattern FillPattern {
            get { return fill_pattern; }
            set {
                fill_pattern = value;
                QueueDraw ();
            }
        }

        public bool DrawBorder {
            get { return draw_border; }
            set { draw_border = value; QueueDraw (); }
        }

        public Gtk.ScrollablePolicy HscrollPolicy {
            get; set;
        }

        public Gtk.ScrollablePolicy VscrollPolicy {
            get; set;
        }

        public Gtk.Adjustment Vadjustment {
            get; set;
        }

        public Gtk.Adjustment Hadjustment {
            get; set;
        }

#region Gtk.Widget Overrides

        protected override void OnStyleUpdated ()
        {
<<<<<<< HEAD
            base.OnStyleUpdated ();
            theme = Hyena.Gui.Theming.ThemeEngine.CreateTheme (this);
            frame_width = (int)theme.Context.Radius + 1;
=======
            base.OnStyleSet (previous_style);
            InitTheme ();
>>>>>>> 2273ff3c
        }

        protected override void OnGetPreferredHeight (out int minimum_height, out int natural_height)
        {
            var requisition = SizeRequested ();
            minimum_height = natural_height = requisition.Height;
        }

        protected override void OnGetPreferredWidth (out int minimum_width, out int natural_width)
        {
            var requisition = SizeRequested ();
            minimum_width = natural_width = requisition.Width;
        }

        protected Requisition SizeRequested ()
        {
            var requisition = new Requisition ();
            if (child != null && child.Visible) {
                // Add the child's width/height
                Requisition child_requisition, nat_requisition;
                child.GetPreferredSize (out child_requisition, out nat_requisition);
                requisition.Width = Math.Max (0, child_requisition.Width);
                requisition.Height = child_requisition.Height;
            } else {
                requisition.Width = 0;
                requisition.Height = 0;
            }

            // Add the frame border
            requisition.Width += ((int)BorderWidth + frame_width) * 2;
            requisition.Height += ((int)BorderWidth + frame_width) * 2;
            return requisition;
        }

        protected override void OnSizeAllocated (Gdk.Rectangle allocation)
        {
            base.OnSizeAllocated (allocation);

            child_allocation = new Gdk.Rectangle ();

            if (child == null || !child.Visible) {
                return;
            }

            child_allocation.X = (int)BorderWidth + frame_width;
            child_allocation.Y = (int)BorderWidth + frame_width;
            child_allocation.Width = (int)Math.Max (1, Allocation.Width - child_allocation.X * 2);
            child_allocation.Height = (int)Math.Max (1, Allocation.Height - child_allocation.Y -
                (int)BorderWidth - frame_width);

            child_allocation.X += Allocation.X;
            child_allocation.Y += Allocation.Y;

            child.SizeAllocate (child_allocation);
        }

        protected override bool OnDrawn (Cairo.Context cr)
        {
            CairoHelper.TransformToWindow (cr, this, Window);

            DrawFrame (cr);
            if (child != null) {
                PropagateDraw (child, cr);
            }
            return false;
        }

        private void DrawFrame (Cairo.Context cr)
        {
            int x = child_allocation.X - frame_width;
            int y = child_allocation.Y - frame_width;
            int width = child_allocation.Width + 2 * frame_width;
            int height = child_allocation.Height + 2 * frame_width;

            Gdk.Rectangle rect = new Gdk.Rectangle (x, y, width, height);

            Theme.Context.ShowStroke = draw_border;

            if (fill_color_set) {
                Theme.DrawFrameBackground (cr, rect, fill_color);
            } else if (fill_pattern != null) {
                Theme.DrawFrameBackground (cr, rect, fill_pattern);
            } else {
                Theme.DrawFrameBackground (cr, rect, true);
                Theme.DrawFrameBorder (cr, rect);
            }
        }

#endregion

#region Gtk.Container Overrides

        protected override void OnAdded (Widget widget)
        {
            child = widget;
            base.OnAdded (widget);
        }

        protected override void OnRemoved (Widget widget)
        {
            if (child == widget) {
                child = null;
            }

            base.OnRemoved (widget);
        }

#endregion

    }
}<|MERGE_RESOLUTION|>--- conflicted
+++ resolved
@@ -116,14 +116,8 @@
 
         protected override void OnStyleUpdated ()
         {
-<<<<<<< HEAD
             base.OnStyleUpdated ();
-            theme = Hyena.Gui.Theming.ThemeEngine.CreateTheme (this);
-            frame_width = (int)theme.Context.Radius + 1;
-=======
-            base.OnStyleSet (previous_style);
             InitTheme ();
->>>>>>> 2273ff3c
         }
 
         protected override void OnGetPreferredHeight (out int minimum_height, out int natural_height)
