//
// ListView.cs
//
// Author:
//   Aaron Bockover <abockover@novell.com>
//
// Copyright (C) 2007-2008 Novell, Inc.
//
// Permission is hereby granted, free of charge, to any person obtaining
// a copy of this software and associated documentation files (the
// "Software"), to deal in the Software without restriction, including
// without limitation the rights to use, copy, modify, merge, publish,
// distribute, sublicense, and/or sell copies of the Software, and to
// permit persons to whom the Software is furnished to do so, subject to
// the following conditions:
//
// The above copyright notice and this permission notice shall be
// included in all copies or substantial portions of the Software.
//
// THE SOFTWARE IS PROVIDED "AS IS", WITHOUT WARRANTY OF ANY KIND,
// EXPRESS OR IMPLIED, INCLUDING BUT NOT LIMITED TO THE WARRANTIES OF
// MERCHANTABILITY, FITNESS FOR A PARTICULAR PURPOSE AND
// NONINFRINGEMENT. IN NO EVENT SHALL THE AUTHORS OR COPYRIGHT HOLDERS BE
// LIABLE FOR ANY CLAIM, DAMAGES OR OTHER LIABILITY, WHETHER IN AN ACTION
// OF CONTRACT, TORT OR OTHERWISE, ARISING FROM, OUT OF OR IN CONNECTION
// WITH THE SOFTWARE OR THE USE OR OTHER DEALINGS IN THE SOFTWARE.
//

using System;

using Hyena.Gui.Canvas;

namespace Hyena.Data.Gui
{
    public partial class ListView<T> : ListViewBase, IListView<T>
    {
        private CanvasManager manager;
        
        protected ListView (IntPtr ptr) : base (ptr)
        {
        }

        public ListView ()
        {
            column_layout = new Pango.Layout (PangoContext);
            CanFocus = true;
            selection_proxy.Changed += delegate { InvalidateList (); };

            HasTooltip = true;
            QueryTooltip += OnQueryTooltip;
            DirectionChanged += (o, a) => SetDirection ();
<<<<<<< HEAD
            OnStyleUpdated ();
=======
            manager = new CanvasManager (this);
>>>>>>> 2273ff3c
        }

        private void OnQueryTooltip (object o, Gtk.QueryTooltipArgs args)
        {
            if (!args.KeyboardTooltip) {
                if (ViewLayout != null) {
                    var pt = new Point (args.X - list_interaction_alloc.X, args.Y - list_interaction_alloc.Y);
                    var child = ViewLayout.FindChildAtPoint (pt);
                    if (child != null) {
                        string markup;
                        Rect area;
                        pt.Offset (ViewLayout.ActualAllocation.Point);
                        if (child.GetTooltipMarkupAt (pt, out markup, out area)) {
                            area.Offset (-ViewLayout.ActualAllocation.X, -ViewLayout.ActualAllocation.Y);
                            area.Offset (list_interaction_alloc.X, list_interaction_alloc.Y);
                            args.Tooltip.Markup = markup;
                            args.Tooltip.TipArea = (Gdk.Rectangle)area;
                            /*if (!area.Contains (args.X, args.Y)) {
                                Log.WarningFormat ("Tooltip rect {0} does not contain tooltip point {1},{2} -- this will cause excessive requerying", area, args.X, args.Y);
                            }*/
                            args.RetVal = true;
                        }
                    }
                } else if (cell_context != null && cell_context.Layout != null) {
                    ITooltipCell cell;
                    Column column;
                    int row_index;

                    if (GetEventCell<ITooltipCell> (args.X, args.Y, out cell, out column, out row_index)) {
                        CachedColumn cached_column = GetCachedColumnForColumn (column);

                        string markup = cell.GetTooltipMarkup (cell_context, cached_column.Width);
                        if (!String.IsNullOrEmpty (markup)) {
                            Gdk.Rectangle rect = new Gdk.Rectangle ();
                            rect.X = list_interaction_alloc.X + cached_column.X1;

                            // get the y of the event in list coords
                            rect.Y = args.Y - list_interaction_alloc.Y;

                            // get the top of the cell pointed to by list_y
                            rect.Y -= VadjustmentValue % ChildSize.Height;
                            rect.Y -= rect.Y % ChildSize.Height;

                            // convert back to widget coords
                            rect.Y += list_interaction_alloc.Y;

                            // TODO is this right even if the list is wide enough to scroll horizontally?
                            rect.Width = cached_column.Width;

                            // TODO not right - could be smaller if at the top/bottom and only partially showing
                            rect.Height = ChildSize.Height;

                            /*if (!rect.Contains (args.X, args.Y)) {
                                Log.WarningFormat ("ListView tooltip rect {0} does not contain tooltip point {1},{2} -- this will cause excessive requerying", rect, args.X, args.Y);
                            }*/

                            args.Tooltip.Markup = markup;
                            args.Tooltip.TipArea = rect;
                            args.RetVal = true;
                        }
                    }
                }
            }

            // Work around ref counting SIGSEGV, see http://bugzilla.gnome.org/show_bug.cgi?id=478519#c9
            if (args.Tooltip != null) {
                args.Tooltip.Dispose ();
            }
        }
    }
}<|MERGE_RESOLUTION|>--- conflicted
+++ resolved
@@ -49,11 +49,8 @@
             HasTooltip = true;
             QueryTooltip += OnQueryTooltip;
             DirectionChanged += (o, a) => SetDirection ();
-<<<<<<< HEAD
+            manager = new CanvasManager (this);
             OnStyleUpdated ();
-=======
-            manager = new CanvasManager (this);
->>>>>>> 2273ff3c
         }
 
         private void OnQueryTooltip (object o, Gtk.QueryTooltipArgs args)
