--- conflicted
+++ resolved
@@ -157,7 +157,6 @@
     {
         public static void Init ()
         {
-<<<<<<< HEAD
             try {
                 // Test creating a dummy accessible, which may throw if gobject binding has issues.
                 // If it throws, a11y for ListView will not be enabled.
@@ -166,35 +165,18 @@
 
                 new ListViewAccessibleFactory<T> ();
                 Atk.Global.DefaultRegistry.SetFactoryType ((GLib.GType)typeof (ListView<T>), (GLib.GType)typeof (ListViewAccessibleFactory<T>));
+                CreateAccessibleHandler = (obj) => {
+                    Log.InformationFormat ("Creating Accessible for {0}", obj);
+                    var accessible = new ListViewAccessible<T> (obj);
+                    (obj as ListView<T>).accessible = accessible;
+                    return accessible;
+                };
+                GetAccessibleTypeHandler = ()=> {
+                    return ListViewAccessible<T>.GType;
+                };
             } catch (Exception ex) {
                 Log.Exception ("Initialization of accessibility support for ListView widgets failed", ex);
             }
         }
-
-        protected override Atk.Object OnCreateAccessible (GLib.Object obj)
-        {
-            Log.InformationFormat ("Creating Accessible for {0}", obj);
-            var accessible = new ListViewAccessible<T> (obj);
-            (obj as ListView<T>).accessible = accessible;
-            return accessible;
-        }
-
-        protected override GLib.GType OnGetAccessibleType ()
-        {
-            return ListViewAccessible<T>.GType;
-=======
-            new ListViewAccessibleFactory<T> ();
-            Atk.Global.DefaultRegistry.SetFactoryType ((GLib.GType)typeof (ListView<T>), (GLib.GType)typeof (ListViewAccessibleFactory<T>));
-            CreateAccessibleHandler = (obj) => {
-                Log.InformationFormat ("Creating Accessible for {0}", obj);
-                var accessible = new ListViewAccessible<T> (obj);
-                (obj as ListView<T>).accessible = accessible;
-                return accessible;
-            };
-            GetAccessibleTypeHandler = ()=> {
-                return ListViewAccessible<T>.GType;
-            };
->>>>>>> fa67b296
-        }
     }
 }