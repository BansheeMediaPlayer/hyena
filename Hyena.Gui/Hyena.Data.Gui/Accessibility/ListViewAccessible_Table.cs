//
// ListViewAccessible_Table.cs
//
// Authors:
//   Eitan Isaacson <eitan@ascender.com>
//   Gabriel Burt <gburt@novell.com>
//
// Copyright (C) 2009 Novell, Inc.
// Copyright (C) 2009 Eitan Isaacson
//
// Permission is hereby granted, free of charge, to any person obtaining
// a copy of this software and associated documentation files (the
// "Software"), to deal in the Software without restriction, including
// without limitation the rights to use, copy, modify, merge, publish,
// distribute, sublicense, and/or sell copies of the Software, and to
// permit persons to whom the Software is furnished to do so, subject to
// the following conditions:
//
// The above copyright notice and this permission notice shall be
// included in all copies or substantial portions of the Software.
//
// THE SOFTWARE IS PROVIDED "AS IS", WITHOUT WARRANTY OF ANY KIND,
// EXPRESS OR IMPLIED, INCLUDING BUT NOT LIMITED TO THE WARRANTIES OF
// MERCHANTABILITY, FITNESS FOR A PARTICULAR PURPOSE AND
// NONINFRINGEMENT. IN NO EVENT SHALL THE AUTHORS OR COPYRIGHT HOLDERS BE
// LIABLE FOR ANY CLAIM, DAMAGES OR OTHER LIABILITY, WHETHER IN AN ACTION
// OF CONTRACT, TORT OR OTHERWISE, ARISING FROM, OUT OF OR IN CONNECTION
// WITH THE SOFTWARE OR THE USE OR OTHER DEALINGS IN THE SOFTWARE.
//

using System;
using System.Linq;
using System.Collections.Generic;

using Hyena.Data.Gui;

namespace Hyena.Data.Gui.Accessibility
{
    public partial class ListViewAccessible<T> : Atk.TableImplementor
    {
        public void ListViewAccessible_Table ()
        {
        }

        public Atk.Object Caption {
            get { return new Atk.NoOpObject (list_view); }
            set {}
        }

        public int NColumns {
            get { return n_columns; }
            set {}
        }

        public int NRows {
            get { return n_rows; }
            set {}
        }

        public Atk.Object Summary {
            get { return new Atk.NoOpObject (list_view); }
            set {}
        }

        public bool AddColumnSelection (int column)
        {
            return false;
        }

        public bool AddRowSelection (int row)
        {
            list_view.Selection.Select (row);
            return true;
        }

        public int GetColumnAtIndex (int index)
        {
            return NColumns == 0 ? -1 : (index - NColumns) % NColumns;
        }

        public string GetColumnDescription (int column)
        {
            var col = list_view.ColumnController.Where (c => c.Visible).ElementAtOrDefault (column);
            return col == null ? null : col.LongTitle;
        }

        public int GetColumnExtentAt (int row, int column)
        {
            return 1;
        }

        public Atk.Object GetColumnHeader (int column)
        {
            if (column >= NColumns)
                return new Atk.NoOpObject (list_view);
            else
                return OnRefChild (column);
        }

        public int GetIndexAt (int row, int column)
        {
            return row * NColumns + column + NColumns;
        }

        public int GetRowAtIndex (int index)
        {
            if (NColumns == 0)
                return -1;
            return (index - NColumns) / NColumns;
        }

        public string GetRowDescription (int row)
        {
            return "";
        }

        public int GetRowExtentAt (int row, int column)
        {
            return 1;
        }

        public Atk.Object GetRowHeader (int row)
        {
            return new Atk.NoOpObject (list_view);
        }

// Ensure https://bugzilla.novell.com/show_bug.cgi?id=512477 is fixed
<<<<<<< HEAD
        private static readonly int [] empty_int_array = new int[0];
        public int [] SelectedColumns {
            get { return empty_int_array; }
        }

        public int [] SelectedRows {
            get { return list_view.Selection.ToArray (); }
        }
=======
#if ENABLE_ATK
        public int GetSelectedRows (out int row) { row = 0; return 0; }
        public int GetSelectedColumns (out int cols) { cols = 0; return 0; }
#else
        public int GetSelectedRows (out int row) { row = 0; return 0; }
        public int GetSelectedColumns (out int cols) { cols = 0; return 0; }
#endif
>>>>>>> 2611349b

        public bool IsColumnSelected (int column)
        {
            return false;
        }

        public bool IsRowSelected (int row)
        {
            return list_view.Selection.Contains (row);
        }

        public bool IsSelected (int row, int column)
        {
            return list_view.Selection.Contains (row);
        }

        public Atk.Object RefAt (int row, int column)
        {
            int index = NColumns * row + column + NColumns;
            return OnRefChild (index);
        }

        public bool RemoveColumnSelection (int column)
        {
            return false;
        }

        public bool RemoveRowSelection (int row)
        {
            list_view.Selection.Unselect (row);
            return true;
        }

        public void SetColumnDescription (int column, string description)
        {
        }

        public void SetColumnHeader (int column, Atk.Object header)
        {
        }

        public void SetRowDescription (int row, string description)
        {
        }

        public void SetRowHeader (int row, Atk.Object header)
        {
        }
    }
}<|MERGE_RESOLUTION|>--- conflicted
+++ resolved
@@ -124,25 +124,8 @@
             return new Atk.NoOpObject (list_view);
         }
 
-// Ensure https://bugzilla.novell.com/show_bug.cgi?id=512477 is fixed
-<<<<<<< HEAD
-        private static readonly int [] empty_int_array = new int[0];
-        public int [] SelectedColumns {
-            get { return empty_int_array; }
-        }
-
-        public int [] SelectedRows {
-            get { return list_view.Selection.ToArray (); }
-        }
-=======
-#if ENABLE_ATK
         public int GetSelectedRows (out int row) { row = 0; return 0; }
         public int GetSelectedColumns (out int cols) { cols = 0; return 0; }
-#else
-        public int GetSelectedRows (out int row) { row = 0; return 0; }
-        public int GetSelectedColumns (out int cols) { cols = 0; return 0; }
-#endif
->>>>>>> 2611349b
 
         public bool IsColumnSelected (int column)
         {
